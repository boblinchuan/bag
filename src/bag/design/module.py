# SPDX-License-Identifier: BSD-3-Clause AND Apache-2.0
# Copyright 2018 Regents of the University of California
# All rights reserved.
#
# Redistribution and use in source and binary forms, with or without
# modification, are permitted provided that the following conditions are met:
#
# * Redistributions of source code must retain the above copyright notice, this
#   list of conditions and the following disclaimer.
#
# * Redistributions in binary form must reproduce the above copyright notice,
#   this list of conditions and the following disclaimer in the documentation
#   and/or other materials provided with the distribution.
#
# * Neither the name of the copyright holder nor the names of its
#   contributors may be used to endorse or promote products derived from
#   this software without specific prior written permission.
#
# THIS SOFTWARE IS PROVIDED BY THE COPYRIGHT HOLDERS AND CONTRIBUTORS "AS IS"
# AND ANY EXPRESS OR IMPLIED WARRANTIES, INCLUDING, BUT NOT LIMITED TO, THE
# IMPLIED WARRANTIES OF MERCHANTABILITY AND FITNESS FOR A PARTICULAR PURPOSE ARE
# DISCLAIMED. IN NO EVENT SHALL THE COPYRIGHT HOLDER OR CONTRIBUTORS BE LIABLE
# FOR ANY DIRECT, INDIRECT, INCIDENTAL, SPECIAL, EXEMPLARY, OR CONSEQUENTIAL
# DAMAGES (INCLUDING, BUT NOT LIMITED TO, PROCUREMENT OF SUBSTITUTE GOODS OR
# SERVICES; LOSS OF USE, DATA, OR PROFITS; OR BUSINESS INTERRUPTION) HOWEVER
# CAUSED AND ON ANY THEORY OF LIABILITY, WHETHER IN CONTRACT, STRICT LIABILITY,
# OR TORT (INCLUDING NEGLIGENCE OR OTHERWISE) ARISING IN ANY WAY OUT OF THE USE
# OF THIS SOFTWARE, EVEN IF ADVISED OF THE POSSIBILITY OF SUCH DAMAGE.

# Copyright 2019 Blue Cheetah Analog Design Inc.
#
# Licensed under the Apache License, Version 2.0 (the "License");
# you may not use this file except in compliance with the License.
# You may obtain a copy of the License at
#
#     http://www.apache.org/licenses/LICENSE-2.0
#
# Unless required by applicable law or agreed to in writing, software
# distributed under the License is distributed on an "AS IS" BASIS,
# WITHOUT WARRANTIES OR CONDITIONS OF ANY KIND, either express or implied.
# See the License for the specific language governing permissions and
# limitations under the License.

"""This module defines base design module class and primitive design classes.
"""

from __future__ import annotations

from typing import (
    TYPE_CHECKING, List, Dict, Optional, Tuple, Any, Union, Iterable, Set, Mapping, Sequence,
    ItemsView
)

import abc
from pathlib import Path
from itertools import zip_longest

from pybag.core import PySchCellView, get_cv_header
from pybag.enum import TermType, SigType, DesignOutput, SupplyWrapMode

from ..math import float_to_si_string
from ..util.cache import DesignMaster, Param, format_cell_name
from .instance import SchInstance
from ..layout.tech import TechInfo

if TYPE_CHECKING:
    from .database import ModuleDB


class Module(DesignMaster):
    """The base class of all schematic generators.  This represents a schematic master.

    This class defines all the methods needed to implement a design in the CAD database.

    Parameters
    ----------
    yaml_fname : str
        the netlist information file name.
    database : ModuleDB
        the design database object.
    params : Param
        the parameters dictionary.
    copy_state : Optional[Dict[str, Any]]
        If not None, set content of this master from this dictionary.
    **kwargs : Any
        optional arguments
    """

    def __init__(self, yaml_fname: str, database: ModuleDB, params: Param, *,
                 copy_state: Optional[Dict[str, Any]] = None, **kwargs: Any) -> None:
        self._cv: Optional[PySchCellView] = None
        if copy_state:
            self._netlist_dir: Optional[Path] = copy_state['netlist_dir']
            self._cv = copy_state['cv']
            self._pins: Dict[str, TermType] = copy_state['pins']
            self._orig_lib_name = copy_state['orig_lib_name']
            self._orig_cell_name = copy_state['orig_cell_name']
            self.instances: Dict[str, SchInstance] = copy_state['instances']
        else:
            self._pins: Dict[str, TermType] = {}
            if yaml_fname:
                # normal schematic
                yaml_path = Path(yaml_fname).resolve()
                self._netlist_dir: Optional[Path] = yaml_path.parent
                self._cv = PySchCellView(str(yaml_path), 'symbol')
                self._orig_lib_name = self._cv.lib_name
                self._orig_cell_name = self._cv.cell_name
                self.instances: Dict[str, SchInstance] = {name: SchInstance(database, ref)
                                                          for name, ref in self._cv.inst_refs()}
                if not self.is_primitive():
                    self._cv.lib_name = database.lib_name
            else:
                # empty yaml file name, this is a BAG primitive
                self._netlist_dir: Optional[Path] = None
                self._orig_lib_name, self._orig_cell_name = self.__class__.__name__.split('__')
                self.instances: Dict[str, SchInstance] = {}

        # initialize schematic master
        DesignMaster.__init__(self, database, params, copy_state=copy_state, **kwargs)

    @classmethod
    def get_hidden_params(cls) -> Mapping[str, Any]:
        ans = DesignMaster.get_hidden_params()
        ans['model_params'] = None
        return ans

    @classmethod
    def is_primitive(cls) -> bool:
        """Returns True if this Module represents a BAG primitive.

        NOTE: This method is only used by BAG and schematic primitives.  This method prevents
        the module from being copied during design implementation.  Custom subclasses should
        not override this method.

        Returns
        -------
        is_primitive : bool
            True if this Module represents a BAG primitive.
        """
        return False

    @classmethod
    def is_leaf_model(cls) -> bool:
        """Returns True if this class is always the leaf model cell."""
        return False

    @property
    def sch_db(self) -> ModuleDB:
        # noinspection PyTypeChecker
        return self.master_db

    def get_master_basename(self) -> str:
        return self.orig_cell_name

    def get_copy_state_with(self, new_params: Param) -> Mapping[str, Any]:
        base = DesignMaster.get_copy_state_with(self, new_params)
        new_cv = self._cv.get_copy()
        new_inst = {name: SchInstance(self.sch_db, ref, master=self.instances[name].master)
                    for name, ref in new_cv.inst_refs()}

        base['netlist_dir'] = self._netlist_dir
        base['cv'] = new_cv
        base['pins'] = self._pins.copy()
        base['orig_lib_name'] = self._orig_lib_name
        base['orig_cell_name'] = self._orig_cell_name
        base['instances'] = new_inst
        return base

    @property
    def tech_info(self) -> TechInfo:
        return self.master_db.tech_info

    @property
    def sch_scale(self) -> float:
        tech_info = self.master_db.tech_info
        return tech_info.resolution * tech_info.layout_unit

    @property
    def pins(self) -> Mapping[str, TermType]:
        return self._pins

    @abc.abstractmethod
    def design(self, **kwargs: Any) -> None:
        """To be overridden by subclasses to design this module.

        To design instances of this module, you can
        call their :meth:`.design` method or any other ways you coded.

        To modify schematic structure, call:

        :meth:`.rename_pin`

        :meth:`.delete_instance`

        :meth:`.replace_instance_master`

        :meth:`.reconnect_instance_terminal`

        :meth:`.array_instance`
        """
        pass

    def design_model(self, key: Any) -> None:
        self.update_signature(key)
        self._cv.cell_name = self.cell_name
        model_params = self.params['model_params']
        if 'view_name' not in model_params:
            # this is a hierarchical model
            if not self.instances:
                # found a leaf cell with no behavioral model
                raise ValueError('Schematic master has no instances and no behavioral model.')

            self.clear_children_key()

            master_db = self.master_db
            for name, inst in self.instances.items():
                if master_db.exclude_model(inst.lib_name, inst.cell_name):
                    continue
                cur_params: Optional[Param] = model_params.get(name, None)
                if cur_params is None:
                    raise ValueError('Cannot find model parameters for instance {}'.format(name))
                inst.design_model(cur_params)
                if not inst.is_primitive:
                    self.add_child_key(inst.master_key)

    def set_param(self, key: str, val: Union[int, float, bool, str]) -> None:
        """Set schematic parameters for this master.

        This method is only used to set parameters for BAG primitives.

        Parameters
        ----------
        key : str
            parameter name.
        val : Union[int, float, bool, str]
            parameter value.
        """
        self._cv.set_param(key, val)

    def finalize(self) -> None:
        """Finalize this master instance.
        """
        # invoke design function, excluding model_params
        args = dict((k, v) for k, v in self.params.items() if k != 'model_params')
        self.design(**args)

        # get set of children master keys
        for name, inst in self.instances.items():
            if not inst.is_valid:
                raise ValueError(f'Schematic instance {name} is not valid.  '
                                 'Did you forget to call design()?')

            if not inst.is_primitive:
                # NOTE: only non-primitive instance can have ports change
                try:
                    inst.check_connections()
                except RuntimeError as err:
                    raise RuntimeError(f'Error checking connection of instance {name}') from err

                self.add_child_key(inst.master_key)

        if self._cv is not None:
            # get pins
            self._pins = {k: TermType(v) for k, v in self._cv.terminals()}
            # update cell name
            self._cv.cell_name = self.cell_name

        # call super finalize routine
        DesignMaster.finalize(self)

    def get_content(self, output_type: DesignOutput, rename_dict: Dict[str, str], name_prefix: str,
                    name_suffix: str, shell: bool, exact_cell_names: Set[str],
                    supply_wrap_mode: SupplyWrapMode) -> Tuple[str, Any]:
        if not self.finalized:
            raise ValueError('This module is not finalized yet')

        cell_name = format_cell_name(self.cell_name, rename_dict, name_prefix, name_suffix,
                                     exact_cell_names, supply_wrap_mode)

        if self.is_primitive():
            return cell_name, (None, '')

        netlist = ''
        if not shell and output_type.is_model:
            # NOTE: only get model netlist if we're doing real netlisting (versus shell netlisting)
            model_params: Optional[Param] = self.params['model_params']
            if model_params is None:
                # model parameters is unset.  This happens if a behavioral model view is used
                # at a top level block, and this cell gets shadows out.
                # If this is the case, just return None so this cellview won't be netlisted.
                return cell_name, (None, '')
            view_name: Optional[str] = model_params.get('view_name', None)
            if view_name is not None:
                fpath = self.get_model_path(output_type, view_name)
                template = self.sch_db.get_model_netlist_template(fpath)
                netlist = template.render(_header=get_cv_header(self._cv, cell_name, output_type),
                                          _sch_params=self.params, _pins=self.pins,
                                          _cell_name=cell_name, **model_params)

        return cell_name, (self._cv, netlist)

    @property
    def cell_name(self) -> str:
        """The master cell name."""
        if self.is_primitive():
            return self.get_cell_name_from_parameters()
        return super(Module, self).cell_name

    @property
    def orig_lib_name(self) -> str:
        """The original schematic template library name."""
        return self._orig_lib_name

    @property
    def orig_cell_name(self) -> str:
        """The original schematic template cell name."""
        return self._orig_cell_name

    def get_model_path(self, output_type: DesignOutput, view_name: str = '') -> Path:
        """Returns the model file path."""
        if view_name:
            basename = f'{self.orig_cell_name}.{view_name}'
        else:
            basename = self.orig_cell_name

        file_name = f'{basename}.{output_type.extension}'
        path: Path = self._netlist_dir.parent / 'models' / file_name
        if not path.is_file():
            fallback_type = output_type.fallback_model_type
            if fallback_type is not output_type:
                # if there is a fallback model type defined, try to return that model file
                # instead.
                test_path = path.with_name(f'{basename}.{fallback_type.extension}')
                if test_path.is_file():
                    return test_path

        return path

    def should_delete_instance(self) -> bool:
        """Returns True if this instance should be deleted based on its parameters.

        This method is mainly used to delete 0 finger or 0 width transistors.  However,
        You can override this method if there exists parameter settings which corresponds
        to an empty schematic.

        Returns
        -------
        delete : bool
            True if parent should delete this instance.
        """
        return False

    def get_schematic_parameters(self) -> Mapping[str, str]:
        """Returns the schematic parameter dictionary of this instance.

        NOTE: This method is only used by BAG primitives, as they are
        implemented with parameterized cells in the CAD database.  Custom
        subclasses should not override this method.

        Returns
        -------
        params : Mapping[str, str]
            the schematic parameter dictionary.
        """
        return {}

    def get_cell_name_from_parameters(self) -> str:
        """Returns new cell name based on parameters.

        NOTE: This method is only used by BAG primitives.  This method
        enables a BAG primitive to change the cell master based on
        design parameters (e.g. change transistor instance based on the
        intent parameter).  Custom subclasses should not override this
        method.

        Returns
        -------
        cell : str
            the cell name based on parameters.
        """
        return self.orig_cell_name

    def rename_pin(self, old_pin: str, new_pin: str) -> None:
        """Renames an input/output pin of this schematic.

        NOTE: Make sure to call :meth:`.reconnect_instance_terminal` so that instances are
        connected to the new pin.

        Parameters
        ----------
        old_pin : str
            the old pin name.
        new_pin : str
            the new pin name.
        """
        self._cv.rename_pin(old_pin, new_pin)

    def add_pin(self, new_pin: str, pin_type: Union[TermType, str],
                sig_type: SigType = SigType.signal) -> None:
        """Adds a new pin to this schematic.

        NOTE: Make sure to call :meth:`.reconnect_instance_terminal` so that instances are
        connected to the new pin.

        Parameters
        ----------
        new_pin : str
            the new pin name.
        pin_type : Union[TermType, str]
            the new pin type.
        sig_type : SigType
            the signal type of the pin.
        """
        if isinstance(pin_type, str):
            pin_type = TermType[pin_type]

        self._cv.add_pin(new_pin, pin_type.value, sig_type.value)

    def get_signal_type(self, pin_name: str) -> SigType:
        if not self.finalized:
            raise ValueError('This method only works on finalized master.')

        return self._cv.get_signal_type(pin_name)

    def remove_pin(self, remove_pin: str) -> bool:
        """Removes a pin from this schematic.

        Parameters
        ----------
        remove_pin : str
            the pin to remove.

        Returns
        -------
        success : bool
            True if the pin is successfully found and removed.
        """
        return self._cv.remove_pin(remove_pin)

    def set_pin_attribute(self, pin_name: str, key: str, val: str) -> None:
        """Set an attribute on the given pin.

        Parameters
        ----------
        pin_name : str
            the pin name.
        key : str
            the attribute name.
        val : str
            the attribute value.
        """
        self._cv.set_pin_attribute(pin_name, key, val)

    def rename_instance(self, old_name: str, new_name: str,
                        conn_list: Optional[Union[Iterable[Tuple[str, str]],
                                                  ItemsView[str, str]]] = None) -> None:
        """Renames an instance in this schematic.

        Parameters
        ----------
        old_name : str
            the old instance name.
        new_name : str
            the new instance name.
        conn_list : Optional[Union[Iterable[Tuple[str, str]], ItemsView[str, str]]]
            an optional connection list.
        """
        self._cv.rename_instance(old_name, new_name)
        self.instances[new_name] = inst = self.instances.pop(old_name)
        if conn_list:
            for term, net in conn_list:
                inst.update_connection(new_name, term, net)

    def remove_instance(self, inst_name: str) -> bool:
        """Removes the instance with the given name.

        Parameters
        ----------
        inst_name : str
            the child instance to delete.

        Returns
        -------
        success : bool
            True if the instance is successfully found and removed.
        """
        success = self._cv.remove_instance(inst_name)
        if success:
            del self.instances[inst_name]
        return success

    def delete_instance(self, inst_name: str) -> bool:
        """Delete the instance with the given name.

        This method is identical to remove_instance().  It's here only for backwards
        compatibility.
        """
        return self.remove_instance(inst_name)

    def replace_instance_master(self, inst_name: str, lib_name: str, cell_name: str,
                                static: bool = False, keep_connections: bool = False) -> None:
        """Replace the master of the given instance.

        NOTE: all terminal connections will be reset.  Call reconnect_instance_terminal() to modify
        terminal connections.

        Parameters
        ----------
        inst_name : str
            the child instance to replace.
        lib_name : str
            the new library name.
        cell_name : str
            the new cell name.
        static : bool
            True if we're replacing instance with a static schematic instead of a design module.
        keep_connections : bool
            True to keep the old connections when the instance master changed.
        """
        if inst_name not in self.instances:
            raise ValueError('Cannot find instance with name: %s' % inst_name)

        self.instances[inst_name].change_generator(lib_name, cell_name, static=static,
                                                   keep_connections=keep_connections)

    def reconnect_instance_terminal(self, inst_name: str, term_name: str, net_name: str) -> None:
        """Reconnect the instance terminal to a new net.

        Parameters
        ----------
        inst_name : str
            the instance to modify.
        term_name : str
            the instance terminal name to reconnect.
        net_name : str
            the net to connect the instance terminal to.
        """
        inst = self.instances.get(inst_name, None)
        if inst is None:
            raise ValueError('Cannot find instance {}'.format(inst_name))

        inst.update_connection(inst_name, term_name, net_name)

    def reconnect_instance(self, inst_name: str,
                           term_net_iter: Union[Iterable[Tuple[str, str]],
                                                ItemsView[str, str]]) -> None:
        """Reconnect all give instance terminals

        Parameters
        ----------
        inst_name : str
            the instance to modify.
        term_net_iter : Union[Iterable[Tuple[str, str]], ItemsView[str, str]]
            an iterable of (term, net) tuples.
        """
        inst = self.instances.get(inst_name, None)
        if inst is None:
            raise ValueError('Cannot find instance {}'.format(inst_name))

        for term, net in term_net_iter:
            inst.update_connection(inst_name, term, net)

    def array_instance(self, inst_name: str,
                       inst_name_list: Optional[List[str]] = None,
                       term_list: Optional[List[Dict[str, str]]] = None,
                       inst_term_list: Optional[List[Tuple[str, Iterable[Tuple[str, str]]]]] = None,
                       dx: int = 0, dy: int = 0) -> None:
        """Replace the given instance by an array of instances.

        This method will replace self.instances[inst_name] by a list of
        Modules.  The user can then design each of those modules.

        Parameters
        ----------
        inst_name : str
            the instance to array.
        inst_name_list : Optional[List[str]]
            a list of the names for each array item.
        term_list : Optional[List[Dict[str, str]]]
            a list of modified terminal connections for each array item.  The keys are
            instance terminal names, and the values are the net names to connect
            them to.  Only terminal connections different than the parent instance
            should be listed here.
            If None, assume terminal connections are not changed.
        inst_term_list : Optional[List[Tuple[str, List[Tuple[str, str]]]]]
            zipped version of inst_name_list and term_list.  If given, this is used instead.
        dx : int
            the X coordinate shift.  If dx = dy = 0, default to shift right.
        dy : int
            the Y coordinate shift.  If dx = dy = 0, default to shift right.
        """
        if inst_term_list is None:
            if inst_name_list is None:
                raise ValueError('inst_name_list cannot be None if inst_term_iter is None.')
            # get instance/terminal list iterator
            if term_list is None:
                inst_term_list = zip_longest(inst_name_list, [], fillvalue=[])
            elif len(inst_name_list) != len(term_list):
                raise ValueError('inst_name_list and term_list length mismatch.')
            else:
                inst_term_list = zip_longest(inst_name_list, (term.items() for term in term_list))
        else:
            inst_name_list = [arg[0] for arg in inst_term_list]
        # array instance
        self._cv.array_instance(inst_name, dx, dy, inst_term_list)

        # update instance dictionary
        orig_inst = self.instances.pop(inst_name)
        db = orig_inst.database
        for name in inst_name_list:
            inst_ptr = self._cv.get_inst_ref(name)
            self.instances[name] = SchInstance(db, inst_ptr, master=orig_inst.master)

    def design_sources_and_loads(self, params_list: Optional[Sequence[Mapping[str, Any]]] = None,
                                 default_name: str = 'VDC') -> None:
        """Convenience function for generating sources and loads,

        Given DC voltage/current bias sources information, array the given voltage/current bias
        sources and configure the voltage/current.

        Each bias dictionary is a dictionary from bias source name to a 3-element list.  The first
        two elements are the PLUS/MINUS net names, respectively, and the third element is the DC
        voltage/current value as a string or float. A variable name can be given to define a
        testbench parameter.

        Parameters
        ----------
        params_list : Optional[Sequence[Mapping[str, Any]]]
           List of dictionaries representing the element to be used
           Each dictionary should have the following format:
            'lib': Optional[str] (default: analogLib) -> lib name of the master
            'type': str -> type of of the master (i.e 'vdc')
            'value': Union[T, Dict[str, T], T = Union[str, float, int] -> value of the master
            'conns': Dict[str, str] -> connections of the master
        default_name : str
            Default name of the instance in the testbench
        """

        if not params_list:
            self.delete_instance(default_name)
            return

        # TODO: find better places to put these
        template_names = {
            'analogLib': {
                'cap': 'C{}',
                'cccs': 'CCCS{}',
                'ccvs': 'CCVS{}',
                'dcblock': 'C{}',
                'dcfeed': 'L{}',
                'idc': 'IDC{}',
                'ideal_balun': 'BAL{}',
                'ind': 'L{}',
                'iprobe': 'IPROBE{}',
                'ipulse': 'IPULSE{}',
                'ipwlf': 'IPWLF{}',
                'isin': 'IAC{}',
                'n1port': 'NPORT{}',
                'n2port': 'NPORT{}',
                'n3port': 'NPORT{}',
                'n4port': 'NPORT{}',
                'port': 'PORT{}',
                'res': 'R{}',
                'switch': 'W{}',
                'vccs': 'VCCS{}',
                'vcvs': 'VCVS{}',
                'vdc': 'VDC{}',
                'vpulse': 'VPULSE{}',
                'vpwlf': 'VPWLF{}',
                'vsin': 'VSIN{}',
            }
        }
        type_to_value_dict = {
            'analogLib': {
                'cap': 'c',
                'cccs': 'fgain',
                'ccvs': 'hgain',
                'dcblock': 'c',
                'dcfeed': 'l',
                'idc': 'idc',
                'ideal_balun': None,
                'ind': 'l',
                'iprobe': None,
                'ipulse': None,
                'ipwlf': 'fileName',
                'isin': 'acm',
                'n1port': 'dataFile',
                'n2port': 'dataFile',
                'n3port': 'dataFile',
                'n4port': 'dataFile',
                'port': None,
                'res': 'r',
                'switch': None,
                'vccs': 'ggain',
                'vcvs': 'egain',
                'vdc': 'vdc',
                'vpulse': None,
                'vpwlf': 'fileName',
                'vsin': 'acm',
            },
        }

        element_list = []
        name_list = []
        for i, params_dict in enumerate(params_list):
            lib = params_dict.get('lib', 'analogLib')
            cell_type = params_dict['type']
<<<<<<< HEAD
            value = params_dict.get('value', {})
=======
            value: Union[float, str, Mapping] = params_dict['value']
>>>>>>> 39ea3b5d
            conn_dict = params_dict['conns']
            if not isinstance(conn_dict, Mapping):
                raise ValueError('Got a non dictionary for the connections in '
                                 'design_sources_and_loads')

            if cell_type not in type_to_value_dict[lib]:
                raise ValueError(f'Got an unsupported type {cell_type} for element type in '
                                 f'design_sources_and_loads')

            # make sure value is either string or dictionary
            if isinstance(value, (int, float)):
                value = float_to_si_string(value)

            # create value_dict
            if isinstance(value, str):
                key = type_to_value_dict[lib][cell_type]
                if key is None:
                    raise ValueError(f'{cell_type} source must specify value dictionary.')
                value_dict = {key: value}
            else:
                if not isinstance(value, Mapping):
                    raise ValueError(f'type not supported for value {value} of type {type(value)}')

                value_dict = {}
                for key, val in value.items():
                    if isinstance(val, (int, float)):
                        value_dict[key] = float_to_si_string(val)
                    elif isinstance(val, str):
                        value_dict[key] = val
                    else:
                        raise ValueError(f'type not supported for key={key}, val={val} '
                                         f'with type {type(val)}')

            _name: Optional[str] = params_dict.get('name')
            tmp = template_names[lib].get(cell_type, 'X{}')
            if _name:
                if _name.startswith(tmp[:-2]):
                    tmp_name = _name
                else:
                    raise ValueError(f'name={_name} must start with prefix={tmp[:-2]}')
            else:
                tmp_name = tmp.format(i)
            element_list.append((tmp_name, lib, cell_type, value_dict, conn_dict))
            name_list.append(tmp_name)

        self.array_instance(default_name, inst_name_list=name_list)

        for name, lib, cell, val_dict, conns in element_list:
            self.replace_instance_master(name, lib, cell, static=True, keep_connections=True)
            inst = self.instances[name]
            for k, v in val_dict.items():
                inst.set_param(k, v)
            self.reconnect_instance(name, conns.items())

    def design_dummy_transistors(self, dum_info: List[Tuple[Any]], inst_name: str, vdd_name: str,
                                 vss_name: str, net_map: Optional[Dict[str, str]] = None) -> None:
        """Convenience function for generating dummy transistor schematic.

        Given dummy information (computed by AnalogBase) and a BAG transistor instance,
        this method generates dummy schematics by arraying and modifying the BAG
        transistor instance.

        Parameters
        ----------
        dum_info : List[Tuple[Any]]
            the dummy information data structure.
        inst_name : str
            the BAG transistor instance name.
        vdd_name : str
            VDD net name.  Used for PMOS dummies.
        vss_name : str
            VSS net name.  Used for NMOS dummies.
        net_map : Optional[Dict[str, str]]
            optional net name transformation mapping.
        """
        if not dum_info:
            self.delete_instance(inst_name)
        else:
            num_arr = len(dum_info)
            arr_name_list = ['XDUMMY%d' % idx for idx in range(num_arr)]
            self.array_instance(inst_name, arr_name_list)

            for name, ((mos_type, w, lch, th, s_net, d_net), fg) in zip(arr_name_list, dum_info):
                if mos_type == 'pch':
                    cell_name = 'pmos4_standard'
                    sup_name = vdd_name
                else:
                    cell_name = 'nmos4_standard'
                    sup_name = vss_name
                if net_map is not None:
                    s_net = net_map.get(s_net, s_net)
                    d_net = net_map.get(d_net, d_net)
                s_name = s_net if s_net else sup_name
                d_name = d_net if d_net else sup_name
                inst = self.instances[name]
                inst.change_generator('BAG_prim', cell_name)
                inst.update_connection(name, 'G', sup_name)
                inst.update_connection(name, 'B', sup_name)
                inst.update_connection(name, 'D', d_name)
                inst.update_connection(name, 'S', s_name)
                inst.design(w=w, l=lch, nf=fg, intent=th)

    def design_transistor(self, inst_name: str, w: int, lch: int, seg: int,
                          intent: str, m: str = '', d: str = '', g: Union[str, List[str]] = '',
                          s: str = '', b: str = '', stack: int = 1, mos_type: str = '') -> None:
        """Design a BAG_prim transistor (with stacking support).

        This is a convenient method to design a stack transistor.  Additional transistors
        will be created on the right.  The intermediate nodes of each parallel segment are not
        shorted together.

        Parameters
        ----------
        inst_name : str
            name of the BAG_prim transistor instance.
        w : int
            the width of the transistor, in number of fins or resolution units.
        lch : int
            the channel length, in resolution units.
        seg : int
            number of parallel segments of stacked transistors.
        intent : str
            the threshold flavor.
        m : str
            base name of the intermediate nodes.  the intermediate nodes will be named
            'midX', where X is a non-negative integer.
        d : str
            the drain name.  Empty string to not rename.
        g : Union[str, List[str]]
            the gate name.  Empty string to not rename.
            If a list is given, then a NAND-gate structure will be built where the gate nets
            may be different.  Index 0 corresponds to the gate of the source transistor.
        s : str
            the source name.  Empty string to not rename.
        b : str
            the body name.  Empty string to not rename.
        stack : int
            number of series stack transistors.
        mos_type : str
            if non-empty, will change the transistor master to this type.
        """
        inst = self.instances[inst_name]
        if not issubclass(inst.master_class, MosModuleBase):
            raise ValueError('This method only works on BAG_prim transistors.')
        if stack <= 0 or seg <= 0:
            raise ValueError('stack and seg must be positive')

        if mos_type:
            cell_name = 'nmos4_standard' if mos_type == 'nch' else 'pmos4_standard'
            inst.change_generator('BAG_prim', cell_name, keep_connections=True)

        g_is_str = isinstance(g, str)
        if stack == 1:
            # design instance
            inst.design(w=w, l=lch, nf=seg, intent=intent)
            # connect terminals
            if not g_is_str:
                g = g[0]
            for term, net in (('D', d), ('G', g), ('S', s), ('B', b)):
                if net:
                    inst.update_connection(inst_name, term, net)
        else:
            if not m:
                raise ValueError('Intermediate node base name cannot be empty.')
            # design instance
            inst.design(w=w, l=lch, nf=1, intent=intent)
            # rename G/B
            if g_is_str and g:
                inst.update_connection(inst_name, 'G', g)
            if b:
                inst.update_connection(inst_name, 'B', b)
            if not d:
                d = inst.get_connection('D')
            if not s:
                s = inst.get_connection('S')

            if seg == 1:
                # only one segment, array instance via naming
                # rename instance
                new_name = inst_name + '<0:{}>'.format(stack - 1)
                self.rename_instance(inst_name, new_name)
                # rename D/S
                if stack > 2:
                    m += '<0:{}>'.format(stack - 2)
                new_s = s + ',' + m
                new_d = m + ',' + d
                inst.update_connection(new_name, 'D', new_d)
                inst.update_connection(new_name, 'S', new_s)
                if not g_is_str:
                    inst.update_connection(new_name, 'G', ','.join(g))
            else:
                # multiple segment and stacks, have to array instance
                # construct instance name/terminal map iterator
                inst_term_list = []
                last_cnt = (stack - 1) * seg
                g_cnt = 0
                for cnt in range(0, last_cnt + 1, seg):
                    d_suf = '<{}:{}>'.format(cnt + seg - 1, cnt)
                    s_suf = '<{}:{}>'.format(cnt - 1, cnt - seg)
                    iname = inst_name + d_suf
                    if cnt == 0:
                        s_name = s
                        d_name = m + d_suf
                    elif cnt == last_cnt:
                        s_name = m + s_suf
                        d_name = d
                    else:
                        s_name = m + s_suf
                        d_name = m + d_suf
                    term_list = [('S', s_name), ('D', d_name)]
                    if not g_is_str:
                        term_list.append(('G', g[g_cnt]))
                        g_cnt += 1
                    inst_term_list.append((iname, term_list))

                self.array_instance(inst_name, inst_term_list=inst_term_list)

    def design_resistor(self, inst_name: str, unit_params: Mapping[str, Any], nser: int = 1, npar: int = 1,
                        plus: str = '', minus: str = '', mid: str = '', bulk: str = '',
                        connect_mid: bool = True) -> None:
        """Design a BAG_prim resistor (with series / parallel support).

        This is a convenient method to design a resistor consisting of a series / parallel network of resistor units.
        For series connections, additional resistors will be created on the right.

        Parameters
        ----------
        inst_name : str
            name of the BAG_prim resistor instance.
        unit_params : int
           Parameters of the unit resistor.
        nser : int
            number of resistor units in series.
        npar : int
            number of resistor units in parallel.
        plus : str
            the plus terminal name.  Empty string to not rename.
        minus : str
            the minus terminal name.  Empty string to not rename.
        mid : str
            base name of the intermediate nodes for series connection. The intermediate nodes will be named 'mid_X',
            where X is a non-negative integer.
        bulk : str
            the bulk terminal name.  Empty string to not rename.
        connect_mid : bool
            True to connect intermediate nodes (i.e., resistor is constructed as a series of parallel units)
            False to leave disconnected (i.e., resistor is constructed as series units in parallel)
        """
        inst = self.instances[inst_name]
        inst.design(**unit_params)
        if not issubclass(inst.master_class, ResPhysicalModuleBase):
            raise ValueError('This method only works on BAG_prim resistors.')
        if nser <= 0 or npar <= 0:
            raise ValueError(f'nser={nser} and npar={npar} must be positive')

        if not plus:
            plus = inst.get_connection('PLUS')
        if not minus:
            minus = inst.get_connection('MINUS')
        if not bulk:
            bulk = inst.get_connection('BULK')

        # series: array by adding more instances
        if nser > 1:
            if not mid:
                raise ValueError('Intermediate node base name mid cannot be empty.')
            inst_term_list = []
            inst_names = []
            for sidx in range(nser):
                _name = f'{inst_name}_{sidx}'
                inst_names.append(_name)
                _minus = minus if sidx == 0 else f'{mid}_{sidx - 1}'
                _plus = plus if sidx == nser - 1 else f'{mid}_{sidx}'
                term_list = [('PLUS', _plus), ('MINUS', _minus)]
                if inst.get_connection('BULK'):
                    term_list.append(('BULK', bulk))
                inst_term_list.append((_name, term_list))
            self.array_instance(inst_name, inst_term_list=inst_term_list)
        else:
            inst_names = [inst_name]
            term_net_iter = []
            for name, rename in [('PLUS', plus), ('MINUS', minus), ('BULK', bulk)]:
                if rename != inst.get_connection(name):
                    term_net_iter.append((name, rename))
            if term_net_iter:
                self.reconnect_instance(inst_name, term_net_iter)

        # parallel: array by naming
        if npar > 1:
            suf = f'<{npar - 1}:0>'
            for _name in inst_names:
                new_conns = {}
                if not connect_mid:
                    _inst = self.instances[_name]
                    _minus = _inst.get_connection('MINUS')
                    _plus = _inst.get_connection('PLUS')
                    if _minus != minus:
                        new_conns['MINUS'] = _minus + suf
                    if _plus != plus:
                        new_conns['PLUS'] = _plus + suf

                self.rename_instance(_name, _name + suf, new_conns.items())

    def replace_with_ideal_switch(self, inst_name: str, rclosed: str = 'rclosed',
                                  ropen: str = 'ropen', vclosed: str = 'vclosed',
                                  vopen: str = 'vopen'):
        # figure out real switch connections
        inst = self.instances[inst_name]
        term_net_list = [('N+', inst.get_connection('S')), ('N-', inst.get_connection('D'))]
        if 'pmos' in inst.cell_name:
            term_net_list += [('NC+', 'VDD'), ('NC-', inst.get_connection('G'))]
        elif 'nmos' in inst.cell_name:
            term_net_list += [('NC+', inst.get_connection('G')), ('NC-', 'VSS')]
        else:
            raise ValueError(f'Cannot replace {inst.cell_name} with ideal switch.')

        # replace with ideal switch
        self.replace_instance_master(inst_name, 'analogLib', 'switch', static=True)

        # reconnect terminals of ideal switch
        for term, net in term_net_list:
            self.reconnect_instance_terminal(inst_name, term, net)
        for key, val in [('vt1', vopen), ('vt2', vclosed), ('ro', ropen), ('rc', rclosed)]:
            self.instances[inst_name].set_param(key, val)

    # noinspection PyUnusedLocal
    def get_lef_options(self, options: Dict[str, Any], config: Mapping[str, Any]) -> None:
        """Populate the LEF options dictionary.

        Parameters
        ----------
        options : Dict[str, Any]
            the result LEF options dictionary.
        config : Mapping[str, Any]
            the LEF configuration dictionary.
        """
        if not self.finalized:
            raise ValueError('This method only works on finalized master.')

        pin_groups = {SigType.power: [], SigType.ground: [], SigType.clock: [],
                      SigType.analog: []}
        out_pins = []
        for name, term_type in self.pins.items():
            sig_type = self.get_signal_type(name)
            pin_list = pin_groups.get(sig_type, None)
            if pin_list is not None:
                pin_list.append(name)
            if term_type is TermType.output:
                out_pins.append(name)

        options['pwr_pins'] = pin_groups[SigType.power]
        options['gnd_pins'] = pin_groups[SigType.ground]
        options['clk_pins'] = pin_groups[SigType.clock]
        options['analog_pins'] = pin_groups[SigType.analog]
        options['output_pins'] = out_pins

    def get_instance_hierarchy(self, output_type: DesignOutput,
                               leaf_cells: Optional[Dict[str, List[str]]] = None,
                               default_view_name: str = '') -> Mapping[str, Any]:
        """Returns a nested dictionary representing the modeling instance hierarchy.

        By default, we try to netlist as deeply as possible.  This behavior can be modified by
        specifying the leaf cells.

        Parameters
        ----------
        output_type : DesignOutput
            the behavioral model output type.
        leaf_cells : Optional[Dict[str, List[str]]]
            data structure storing leaf cells.
        default_view_name : str
            default model view name.

        Returns
        -------
        hier : Mapping[str, Any]
            the instance hierarchy dictionary.
        """
        is_leaf_table = {}
        if leaf_cells:
            for lib_name, cell_list in leaf_cells.items():
                for cell in cell_list:
                    is_leaf_table[(lib_name, cell)] = True

        return self._get_hierarchy_helper(output_type, is_leaf_table, default_view_name)

    def _get_hierarchy_helper(self, output_type: DesignOutput,
                              is_leaf_table: Mapping[Tuple[str, str], bool],
                              default_view_name: str,
                              ) -> Optional[Mapping[str, Any]]:
        model_path = self.get_model_path(output_type, default_view_name)

        key = (self._orig_lib_name, self._orig_cell_name)
        if self.is_leaf_model() or is_leaf_table.get(key, False):
            if not model_path.is_file():
                raise ValueError(f'Cannot find model file for {key}')
            return dict(view_name=default_view_name)

        ans = {}
        master_db = self.master_db
        for inst_name, sch_inst in self.instances.items():
            if master_db.exclude_model(sch_inst.lib_name, sch_inst.cell_name):
                continue
            if sch_inst.is_primitive:
                # primitive/static instance has no model file.
                # so we must use model file for this cell
                if not model_path.is_file():
                    raise ValueError(f'Cannot find model file for {key}')
                ans.clear()
                ans['view_name'] = default_view_name
                return ans
            else:
                try:
                    ans[inst_name] = sch_inst.master._get_hierarchy_helper(output_type,
                                                                           is_leaf_table,
                                                                           default_view_name)
                except ValueError as ex:
                    # cannot generate model for this instance
                    if not model_path.is_file():
                        # Cannot model this schematic too, re-raise error from instance
                        raise ex
                    # otherwise, this is a leaf model cell
                    ans.clear()
                    ans['view_name'] = default_view_name
                    return ans

        # get here if all instances are successfully modeled
        return ans


class MosModuleBase(Module):
    """The base design class for the bag primitive transistor.
    """

    def __init__(self, yaml_fname: str, database: ModuleDB, params: Param, **kwargs: Any) -> None:
        Module.__init__(self, yaml_fname, database, params, **kwargs)
        self._pins = dict(G=TermType.inout, D=TermType.inout, S=TermType.inout, B=TermType.inout)

    @classmethod
    def is_primitive(cls) -> bool:
        return True

    @classmethod
    def get_params_info(cls) -> Mapping[str, str]:
        return dict(
            w='transistor width, in resolution units or number of fins.',
            l='transistor length, in resolution units.',
            nf='transistor number of fingers.',
            intent='transistor threshold flavor.',
        )

    def design(self, w: int, l: int, nf: int, intent: str) -> None:
        pass

    def get_schematic_parameters(self) -> Mapping[str, str]:
        w_res = self.tech_info.tech_params['mos']['width_resolution']
        l_res = self.tech_info.tech_params['mos']['length_resolution']
        scale = self.sch_scale
        w_scale = 1 if w_res == 1 else scale

        w: int = self.params['w']
        l: int = self.params['l']
        nf: int = self.params['nf']

        wstr = float_to_si_string(int(round(w * w_scale / w_res)) * w_res)
        lstr = float_to_si_string(int(round(l * scale / l_res)) * l_res)
        nstr = str(nf)

        return dict(w=wstr, l=lstr, nf=nstr)

    def get_cell_name_from_parameters(self) -> str:
        mos_type = self.orig_cell_name.split('_')[0]
        return '{}_{}'.format(mos_type, self.params['intent'])

    def should_delete_instance(self) -> bool:
        return self.params['nf'] == 0 or self.params['w'] == 0


class DiodeModuleBase(Module):
    """The base design class for the bag primitive diode.
    """

    def __init__(self, yaml_fname: str, database: ModuleDB, params: Param, **kwargs: Any) -> None:
        Module.__init__(self, yaml_fname, database, params, **kwargs)
        self._pins = dict(PLUS=TermType.inout, MINUS=TermType.inout)

    @classmethod
    def is_primitive(cls) -> bool:
        return True

    @classmethod
    def get_params_info(cls) -> Mapping[str, str]:
        return dict(
            w='diode width, in resolution units or number of fins.',
            l='diode length, in resolution units or number of fingers.',
            intent='diode flavor.',
        )

    def design(self, w: int, l: int, intent: str) -> None:
        pass

    def get_schematic_parameters(self) -> Mapping[str, str]:
        w_res = self.tech_info.tech_params['diode']['width_resolution']
        l_res = self.tech_info.tech_params['diode']['length_resolution']

        w: int = self.params['w']
        l: int = self.params['l']

        wstr = float_to_si_string(int(round(w / w_res)) * w_res)
        if l_res == 1:
            lstr = str(l)
        else:
            lstr = float_to_si_string(int(round(l * self.sch_scale / l_res)) * l_res)

        return dict(w=wstr, l=lstr)

    def get_cell_name_from_parameters(self) -> str:
        dio_type = self.orig_cell_name.split('_')[0]
        return '{}_{}'.format(dio_type, self.params['intent'])

    def should_delete_instance(self) -> bool:
        return self.params['w'] == 0 or self.params['l'] == 0


class ResPhysicalModuleBase(Module):
    """The base design class for a real resistor parametrized by width and length.
    """

    def __init__(self, yaml_fname: str, database: ModuleDB, params: Param, **kwargs: Any) -> None:
        Module.__init__(self, yaml_fname, database, params, **kwargs)
        self._pins = dict(PLUS=TermType.inout, MINUS=TermType.inout, BULK=TermType.inout)

    @classmethod
    def is_primitive(cls) -> bool:
        return True

    @classmethod
    def get_params_info(cls) -> Mapping[str, str]:
        return dict(
            w='resistor width, in resolution units.',
            l='resistor length, in resolution units.',
            intent='resistor flavor.',
        )

    def design(self, w: int, l: int, intent: str) -> None:
        pass

    def get_schematic_parameters(self) -> Mapping[str, str]:
        w: int = self.params['w']
        l: int = self.params['l']
        scale = self.sch_scale
        wstr = float_to_si_string(w * scale)
        lstr = float_to_si_string(l * scale)

        return dict(w=wstr, l=lstr)

    def get_cell_name_from_parameters(self) -> str:
        return 'res_{}'.format(self.params['intent'])

    def should_delete_instance(self) -> bool:
        return self.params['w'] == 0 or self.params['l'] == 0


class ResMetalModule(Module):
    """The base design class for a metal resistor.
    """

    def __init__(self, yaml_fname: str, database: ModuleDB, params: Param, **kwargs: Any) -> None:
        Module.__init__(self, yaml_fname, database, params, **kwargs)
        self._pins = dict(PLUS=TermType.inout, MINUS=TermType.inout)

    @classmethod
    def is_primitive(cls) -> bool:
        return True

    @classmethod
    def get_params_info(cls) -> Mapping[str, str]:
        return dict(
            w='resistor width, in resolution units.',
            l='resistor length, in resolution units.',
            layer='the metal layer ID.',
        )

    def design(self, w: int, l: int, layer: int) -> None:
        pass

    def get_schematic_parameters(self) -> Mapping[str, str]:
        w: int = self.params['w']
        l: int = self.params['l']
        scale = self.sch_scale
        wstr = float_to_si_string(w * scale)
        lstr = float_to_si_string(l * scale)
        return dict(w=wstr, l=lstr)

    def get_cell_name_from_parameters(self) -> str:
        return 'res_metal_{}'.format(self.params['layer'])

    def should_delete_instance(self) -> bool:
        return self.params['w'] == 0 or self.params['l'] == 0


class ESDModuleBase(Module):
    """The base design class for the bag primitive esd (static).
    """

    def __init__(self, yaml_fname: str, database: ModuleDB, params: Param, **kwargs: Any) -> None:
        Module.__init__(self, yaml_fname, database, params, **kwargs)
        self._pins = dict(PLUS=TermType.inout, MINUS=TermType.inout, GUARD_RING=TermType.inout)

    @classmethod
    def is_primitive(cls) -> bool:
        return True

    @classmethod
    def get_params_info(cls) -> Mapping[str, str]:
        return {}

    def design(self) -> None:
        pass

    def get_schematic_parameters(self) -> Mapping[str, str]:
        return {}<|MERGE_RESOLUTION|>--- conflicted
+++ resolved
@@ -705,11 +705,7 @@
         for i, params_dict in enumerate(params_list):
             lib = params_dict.get('lib', 'analogLib')
             cell_type = params_dict['type']
-<<<<<<< HEAD
-            value = params_dict.get('value', {})
-=======
-            value: Union[float, str, Mapping] = params_dict['value']
->>>>>>> 39ea3b5d
+            value: Union[float, str, Mapping] = params_dict.get('value', {})
             conn_dict = params_dict['conns']
             if not isinstance(conn_dict, Mapping):
                 raise ValueError('Got a non dictionary for the connections in '
