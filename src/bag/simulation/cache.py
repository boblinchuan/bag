--- conflicted
+++ resolved
@@ -27,11 +27,7 @@
 from pathlib import Path
 from dataclasses import dataclass
 
-<<<<<<< HEAD
-from pybag.enum import DesignOutput, LogLevel
-=======
 from pybag.enum import DesignOutput, LogLevel, TermType
->>>>>>> 05a57441
 from pybag.core import FileLogger, PySchCellViewInfo, get_cdba_name_bits
 
 from ..env import get_gds_layer_map, get_gds_object_map
@@ -70,8 +66,6 @@
         return self.netlist_path.parent.name
 
     @property
-<<<<<<< HEAD
-=======
     def pin_names(self) -> Sequence[str]:
         _ports = {TermType.input: [], TermType.output: [], TermType.inout: []}
         for _name, _type in self.pins.items():
@@ -81,7 +75,6 @@
         return pin_names
 
     @property
->>>>>>> 05a57441
     def pin_bit_names(self) -> Sequence[str]:
         bit_names = []
         for pin in self.pin_names:
@@ -180,9 +173,6 @@
                 else:
                     ext_path = None
                     ext_netlist = Path(use_netlist)
-<<<<<<< HEAD
-                dut_pins = _info['in_terms'] + _info['out_terms'] + _info['io_terms']
-=======
                 dut_pins = {}
                 for _term in _info['out_terms']:
                     dut_pins[_term] = TermType.output
@@ -190,7 +180,6 @@
                     dut_pins[_term] = TermType.inout
                 for _term in _info['in_terms']:
                     dut_pins[_term] = TermType.input
->>>>>>> 05a57441
                 dut = DesignInstance(_info['lib_name'], cell_name, None, None, ext_netlist,
                                      [PySchCellViewInfo(static_info)], dut_pins)
             else:
@@ -374,11 +363,7 @@
                                                  exact_cell_names=exact_cell_names, flat=flat)
 
         return DesignInstance(self._sch_db.lib_name, impl_cell, sch_master, lay_master, ans, cv_info_out,
-<<<<<<< HEAD
-                              sch_master.ordered_pin_names), extract_info, is_cached
-=======
                               sch_master.pins), extract_info, is_cached
->>>>>>> 05a57441
 
     async def gds_check_cache(self, gds_file: str, cur_dir: Path) -> bool:
         if not gds_file:
