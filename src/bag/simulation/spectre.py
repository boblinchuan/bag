--- conflicted
+++ resolved
@@ -285,14 +285,9 @@
         raw_path: Path = cwd_path / f'{sim_tag}.raw'
         hdf5_path: Path = cwd_path / f'{sim_tag}.hdf5'
 
-<<<<<<< HEAD
-        for fname in cwd_path.iterdir():
-            if fname.name.startswith(raw_path.name):
-=======
         # delete previous .raw and .hdf5
         for fname in cwd_path.iterdir():
             if fname.name.startswith(raw_path.name) or fname.suffix == '.hdf5':
->>>>>>> 62a3e54d
                 try:
                     if fname.is_dir():
                         shutil.rmtree(str(fname))
@@ -300,12 +295,6 @@
                         fname.unlink()
                 except FileNotFoundError:  # Ignore errors from race conditions
                     pass
-<<<<<<< HEAD
-
-        if hdf5_path.is_file():
-            hdf5_path.unlink()
-=======
->>>>>>> 62a3e54d
 
         ret_code = await self.manager.async_new_subprocess(sim_cmd, str(log_path),
                                                            env=env, cwd=str(cwd_path))
